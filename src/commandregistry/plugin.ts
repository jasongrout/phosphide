/*-----------------------------------------------------------------------------
| Copyright (c) 2014-2016, PhosphorJS Contributors
|
| Distributed under the terms of the BSD 3-Clause License.
|
| The full license is in the file LICENSE, distributed with this software.
|----------------------------------------------------------------------------*/
'use strict';

import {
  Command
} from 'phosphor-command';

import {
  Container, Token
} from 'phosphor-di';

import {
  DisposableDelegate, IDisposable
} from 'phosphor-disposable';

import {
  ISignal, Signal
} from 'phosphor-signaling';

import {
  ICommandItem, ICommandRegistry
} from './index';


/**
 * Register the plugin contributions.
 *
 * @param container - The di container for type registration.
 *
 * #### Notes
 * This is called automatically when the plugin is loaded.
 */
export
function register(container: Container): void {
  container.register(ICommandRegistry, CommandRegistry);
}


/**
 * A concrete implementation of ICommandRegistry.
 */
class CommandRegistry implements ICommandRegistry {
  /**
   * The dependencies required by the command registry.
   */
  static requires: Token<any>[] = [];

  /**
   * Create a new command registry instance.
   */
  static create(): CommandRegistry {
    return new CommandRegistry();
  }

  /**
   * Construct a new command registry.
   */
  constructor() {
    this._map = Object.create(null);
  }

  /**
   * A signal emitted when a command is added to the registry.
   */
  get commandsAdded(): ISignal<CommandRegistry, string[]> {
    return CommandRegistryPrivate.commandsAddedSignal.bind(this);
  }

  /**
   * A signal emitted when a command is removed from the registry.
   */
  get commandsRemoved(): ISignal<CommandRegistry, string[]> {
    return CommandRegistryPrivate.commandsRemovedSignal.bind(this);
  }

  /**
   * List the ids of the currently registered commands.
   *
   * @returns A new array of the registered command ids.
   */
  list(): string[] {
    return Object.keys(this._map);
  }

  /**
   * Lookup a command with a specific id.
   *
   * @param id - The id of the command of interest.
   *
<<<<<<< HEAD
   * @returns `true` if the command is registered, `false` otherwise.
   */
  isRegistered(id: string): boolean {
    return id in this._stateMap;
  }

  /**
   * Get a handler from the registry, given an id.
   *
   * @param id - The unique id for the command.
   *
   * @returns The registered handler for the id, or `undefined`.
   */
  get(id: string): (args: any) => void {
    let state = this._stateMap[id];
    if (state) {
      return state.handler;
    }
  }

  /**
   * Test whether a command is checked.
   *
   * @param id - The id of the command of interest.
   *
   * @returns `true` if the command is checked, `false` otherwise.
   */
  isChecked(id: string): boolean {
    let state = this._stateMap[id];
    return state ? state.checked : false;
  }

  /**
   * Test whether a command is disabled.
   *
   * @param id - The id of the command of interest.
   *
   * @returns `true` if the command is disabled, `false` otherwise.
   */
  isDisabled(id: string): boolean {
    let state = this._stateMap[id];
    return state ? state.disabled : false;
  }

  /**
   * Test whether a command can execute in its current state.
   *
   * @param id - The id of the command of interest.
   *
   * @returns `true` if the command can execute, `false` otherwise.
   *
   * #### Notes
   * A command can execute if it is registered and is not disabled.
=======
   * @returns The command with the specified id, or `undefined`.
>>>>>>> d5e532d3
   */
  get(id: string): Command {
    return this._map[id];
  }

  /**
   * Add commands to the registry.
   *
   * @param items - The command items to add to the registry.
   *
   * @returns A disposable which will remove the added commands.
   *
   * #### Notes
   * If the `id` for a command is already registered, a warning will be
   * logged to the console and that specific command will be ignored.
   */
  add(items: ICommandItem[]): IDisposable {
    // Setup the array for the new unique ids.
    let added: string[] = [];

    // Add the new commands to the map and warn for duplicates.
    for (let { id, command } of items) {
      if (id in this._map) {
        console.warn(`Command '${id}' is already registered.`);
      } else {
        this._map[id] = command;
        added.push(id);
      }
    }

    // If no items are added, return an empty delegate.
    if (added.length === 0) {
      return new DisposableDelegate(null);
    }

    // Notify for the added commands using a safe shallow copy.
    this.commandsAdded.emit(added.slice());

    // Return a delegate which will remove the added commands.
    return new DisposableDelegate(() => {
      for (let id of added) delete this._map[id];
      this.commandsRemoved.emit(added.slice());
    });
  }

  private _map: { [id: string]: Command };
}


/**
 * The namespace for the `CommandRegistry` class private data.
 */
namespace CommandRegistryPrivate {
  /**
   * A signal emitted when a command is added to the registry.
   */
  export
  const commandsAddedSignal = new Signal<CommandRegistry, string[]>();

  /**
   * A signal emitted when a command is removed from the registry.
   */
  export
  const commandsRemovedSignal = new Signal<CommandRegistry, string[]>();
}<|MERGE_RESOLUTION|>--- conflicted
+++ resolved
@@ -93,63 +93,7 @@
    *
    * @param id - The id of the command of interest.
    *
-<<<<<<< HEAD
-   * @returns `true` if the command is registered, `false` otherwise.
-   */
-  isRegistered(id: string): boolean {
-    return id in this._stateMap;
-  }
-
-  /**
-   * Get a handler from the registry, given an id.
-   *
-   * @param id - The unique id for the command.
-   *
-   * @returns The registered handler for the id, or `undefined`.
-   */
-  get(id: string): (args: any) => void {
-    let state = this._stateMap[id];
-    if (state) {
-      return state.handler;
-    }
-  }
-
-  /**
-   * Test whether a command is checked.
-   *
-   * @param id - The id of the command of interest.
-   *
-   * @returns `true` if the command is checked, `false` otherwise.
-   */
-  isChecked(id: string): boolean {
-    let state = this._stateMap[id];
-    return state ? state.checked : false;
-  }
-
-  /**
-   * Test whether a command is disabled.
-   *
-   * @param id - The id of the command of interest.
-   *
-   * @returns `true` if the command is disabled, `false` otherwise.
-   */
-  isDisabled(id: string): boolean {
-    let state = this._stateMap[id];
-    return state ? state.disabled : false;
-  }
-
-  /**
-   * Test whether a command can execute in its current state.
-   *
-   * @param id - The id of the command of interest.
-   *
-   * @returns `true` if the command can execute, `false` otherwise.
-   *
-   * #### Notes
-   * A command can execute if it is registered and is not disabled.
-=======
    * @returns The command with the specified id, or `undefined`.
->>>>>>> d5e532d3
    */
   get(id: string): Command {
     return this._map[id];
