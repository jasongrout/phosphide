/*-----------------------------------------------------------------------------
| Copyright (c) 2014-2016, PhosphorJS Contributors
|
| Distributed under the terms of the BSD 3-Clause License.
|
| The full license is in the file LICENSE, distributed with this software.
|----------------------------------------------------------------------------*/
'use strict';

import {
  Token
} from 'phosphor-di';

import {
  Command
} from 'phosphor-command';

import {
  IDisposable
} from 'phosphor-disposable';

import {
  ISignal
} from 'phosphor-signaling';


/**
 * An object which can be added to a command registry.
 */
export
interface ICommandItem {
  /**
   * The unique id for the command.
   */
  id: string;

  /**
   * The command to add to the registry.
   */
  command: Command;
}


/**
 * An object which manages a collection of commands.
 */
export
interface ICommandRegistry {
  /**
   * A signal emitted when commands are added to the registry.
   */
  commandsAdded: ISignal<ICommandRegistry, string[]>;

  /**
   * A signal emitted when commands are removed from the registry.
   */
  commandsRemoved: ISignal<ICommandRegistry, string[]>;

  /**
   * List the currently registered commands.
   *
   * @returns A new array of the registered command ids.
   */
  list(): string[];

  /**
   * Lookup a command with a specific id.
   *
   * @param id - The id of the command of interest.
   *
   * @returns The command with the specified id, or `undefined`.
   */
  get(id: string): Command;

  /**
   * Add commands to the registry.
   *
   * @param items - The command items to add to the registry.
   *
   * @returns A disposable which will remove the added commands.
   *
   * #### Notes
   * If the `id` for a command is already registered, a warning will be
   * logged to the console and that specific command will be ignored.
   */
<<<<<<< HEAD
  add(id: string, handler: (args: any) => void): ICommandRecord;

  /**
   * Get a handler from the registry, given an id.
   *
   * @param id - The unique id for the command.
   *
   * @returns The registered handler for the id.
   */
  get(id: string): (args: any) => void;
=======
  add(items: ICommandItem[]): IDisposable;
>>>>>>> d5e532d3
}


/**
 * The dependency token for the `ICommandRegistry` interface.
 */
export
const ICommandRegistry = new Token<ICommandRegistry>('phosphide.ICommandRegistry');<|MERGE_RESOLUTION|>--- conflicted
+++ resolved
@@ -83,20 +83,7 @@
    * If the `id` for a command is already registered, a warning will be
    * logged to the console and that specific command will be ignored.
    */
-<<<<<<< HEAD
-  add(id: string, handler: (args: any) => void): ICommandRecord;
-
-  /**
-   * Get a handler from the registry, given an id.
-   *
-   * @param id - The unique id for the command.
-   *
-   * @returns The registered handler for the id.
-   */
-  get(id: string): (args: any) => void;
-=======
   add(items: ICommandItem[]): IDisposable;
->>>>>>> d5e532d3
 }
 
 
