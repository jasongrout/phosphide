--- conflicted
+++ resolved
@@ -350,16 +350,11 @@
     super();
     this.addClass(PALETTE_CLASS);
     this._commandRegistry = commandRegistry;
-<<<<<<< HEAD
     this._shortcutManager = shortcuts;
-    commandRegistry.commandAdded.connect(this._commandUpdated, this);
-    commandRegistry.commandRemoved.connect(this._commandUpdated, this);
-    commandRegistry.commandChanged.connect(this._commandUpdated, this);
-=======
+
     commandRegistry.commandAdded.connect(this._onCommandUpdate, this);
     commandRegistry.commandRemoved.connect(this._onCommandUpdate, this);
     commandRegistry.commandChanged.connect(this._onCommandUpdate, this);
->>>>>>> 15faf794
   }
 
   /**
