/*-----------------------------------------------------------------------------
| Copyright (c) 2014-2016, PhosphorJS Contributors
|
| Distributed under the terms of the BSD 3-Clause License.
|
| The full license is in the file LICENSE, distributed with this software.
|----------------------------------------------------------------------------*/
'use strict';

import * as arrays from 'phosphor-arrays';

import {
  safeExecute
} from 'phosphor-command';

import {
  IDisposable, DisposableDelegate
} from 'phosphor-disposable';

import {
  Message
} from 'phosphor-messaging';

import {
  ISignal, Signal
} from 'phosphor-signaling';

import {
  Widget
} from 'phosphor-widget';

import {
  ICommandRegistry
} from '../commandregistry/index';

import {
  IShortcutManager
} from '../shortcutmanager/index';

import {
  ICommandPalette, ICommandPaletteItem, ICommandPaletteSection
} from './index';

import {
  FuzzyMatcher, ICommandSearchItem, ICommandMatchResult
} from './matcher';

import './palette.css';


/**
 * The class name added to `CommandPalette` instances.
 */
const PALETTE_CLASS = 'p-CommandPalette';

/**
 * The data attribute name for command palette item registrations.
 */
const REGISTRATION_ID = 'data-registration-id';

/**
 * The class name added to the content section of the palette.
 */
const CONTENT_CLASS = 'p-CommandPalette-content';

/**
 * The class name added to the search section of the palette.
 */
const SEARCH_CLASS = 'p-CommandPalette-search';

/**
 * The class name added to palette section headers.
 */
const HEADER_CLASS = 'p-CommandPalette-header';

/**
 * The class name added to the input wrapper in the search section.
 */
const INPUT_CLASS = 'p-CommandPalette-inputWrapper';

/**
 * The class name added to disabled palette items.
 */
const DISABLED_CLASS = 'p-mod-disabled';

/**
 * The class name added to the currently active palette item.
 */
const ACTIVE_CLASS = 'p-mod-active';

/**
 * The class name added to each palette item.
 */
const COMMAND_CLASS = 'p-CommandPalette-command';

/**
 * The class name added to the first line of a palette item.
 */
const COMMAND_TOP_CLASS = 'p-CommandPalette-commandTop';

/**
 * The class name added to the second line of a palette item.
 */
const COMMAND_BOTTOM_CLASS = 'p-CommandPalette-commandBottom';

/**
 * The class name added to an item caption.
 */
const CAPTION_CLASS = 'p-CommandPalette-caption';

/**
 * The class name added to an item shortcut.
 */
const SHORTCUT_CLASS = 'p-CommandPalette-shortcut';

/**
 * The class name added to an item title.
 */
const TITLE_CLASS = 'p-CommandPalette-title';

/**
 * The `keyCode` value for the enter key.
 */
const ENTER = 13;

/**
 * The `keyCode` value for the escape key.
 */
const ESCAPE = 27;

/**
 * The `keyCode` value for the up arrow key.
 */
const UP_ARROW = 38;

/**
 * The `keyCode` value for the down arrow key.
 */
const DOWN_ARROW = 40;

/**
 * A map of the special `keyCode` values a command palette uses for navigation.
 */
const FN_KEYS: { [key: string]: void } = {
  [ENTER]: null,
  [ESCAPE]: null,
  [UP_ARROW]: null,
  [DOWN_ARROW]: null
};

/**
 * A singleton instance of the fuzzy matcher used for search results.
 */
const matcher = new FuzzyMatcher('title', 'caption');

/**
 * The seed value for registration IDs that are generated for palette items.
 */
var commandID = 0;


/**
 * The scroll directions for changing the active command.
 */
const enum ScrollDirection {
  /**
   * Move the active selection up.
   */
  Up,
  /**
   * Move the active selection down.
   */
  Down
}


/**
 * Private version of command palette item that holds registration ID.
 */
interface ICommandPaletteItemPrivate {
  /**
   * Flag denoting whether the item is disabled.
   */
  disabled: boolean;
  /**
   * The command palette item.
   */
  item: ICommandPaletteItem;
}


/**
 * A group of items that the command palette actually renders.
 */
interface ICommandPaletteSectionPrivate {
  /**
   * The heading for the command section.
   */
  text: string;
  /**
   * The internal registration IDs of the comman palette items.
   */
  items: string[];
};


/**
 * Test to see if a child node needs to be scrolled to within its parent node.
 *
 * @param parentNode - The element containing the child being checked.
 *
 * @param childNode - The child element whose visibility is being checked.
 *
 * @returns true if the parent node needs to be scrolled to reveal the child.
 */
function scrollTest(parentNode: HTMLElement, childNode: HTMLElement): boolean {
  let parent = parentNode.getBoundingClientRect();
  let child = childNode.getBoundingClientRect();
  return child.top < parent.top || child.top + child.height > parent.bottom;
}


/**
 * A widget which displays registered commands and allows them to be executed.
 */
export
class CommandPalette extends Widget implements ICommandPalette {
  /**
   * Create the DOM node for a command palette.
   *
   * #### Notes
   * This method may be reimplemented to create a custom root node.
   */
  static createNode(): HTMLElement {
    let node = document.createElement('div');
    let content = document.createElement('ul');
    let search = document.createElement('div');
    let input = document.createElement('input');
    let wrapper = document.createElement('div');
    content.className = CONTENT_CLASS;
    search.className = SEARCH_CLASS;
    wrapper.className = INPUT_CLASS;
    wrapper.appendChild(input);
    search.appendChild(wrapper);
    node.appendChild(search);
    node.appendChild(content);
    return node;
  }

  /**
   * Create a new header node for a command palette section.
   *
   * @param title - The palette section title
   *
   * @returns A new DOM node to use as a header in a command palette section.
   *
   * #### Notes
   * This method may be reimplemented to create custom headers.
   */
  static createHeaderNode(title: string): HTMLElement {
    let node = document.createElement('li');
    let span = document.createElement('span');
    let hr = document.createElement('hr');
    node.className = HEADER_CLASS;
    span.textContent = title;
    node.appendChild(span);
    node.appendChild(hr);
    return node;
  }

  /**
   * Create a new item node for a command palette.
   *
   * @param item - The content for the palette item.
   *
   * @returns A new DOM node to use as an item in a command palette.
   *
   * #### Notes
   * This method may be reimplemented to create custom items.
   */
  static createItemNode(item: ICommandPaletteItem): HTMLElement {
    let node = document.createElement('li');
    let top = document.createElement('div');
    let bottom = document.createElement('div');
    let title = document.createElement('span');
    let shortcut = document.createElement('span');
    let caption = document.createElement('span');
    node.className = COMMAND_CLASS;
    top.className = COMMAND_TOP_CLASS;
    bottom.className = COMMAND_BOTTOM_CLASS;
    title.className = TITLE_CLASS;
    title.textContent = item.title;
    title.setAttribute('title', item.title);
    shortcut.className = SHORTCUT_CLASS;
    caption.className = CAPTION_CLASS;
    if (item.shortcut) shortcut.textContent = item.shortcut;
    if (item.caption) {
      caption.textContent = item.caption;
      caption.setAttribute('title', item.caption);
    }
    top.appendChild(title);
    top.appendChild(shortcut);
    bottom.appendChild(caption);
    node.appendChild(top);
    node.appendChild(bottom);
    return node;
  }

  /**
   * Create a new section document fragment for a command palette.
   *
   * @param section - The section content.
   *
   * @returns A `DocumentFragment` with the whole rendered section.
   *
   * #### Notes
   * This method may be reimplemented to create custom sections.
   */
  static createSectionFragment(section: ICommandPaletteSection): DocumentFragment {
    let fragment = document.createDocumentFragment();
    fragment.appendChild(this.createHeaderNode(section.text));
    section.items.forEach(item => {
      fragment.appendChild(this.createItemNode(item));
    });
    return fragment;
  }

  /**
   * Get the command palette content node.
   *
   * #### Notes
   * This is the node which holds the command palette item nodes.
   *
   * Modifying this node directly can lead to undefined behavior.
   *
   * This is a read-only property.
   */
  get contentNode(): HTMLElement {
    return this.node.getElementsByClassName(CONTENT_CLASS)[0] as HTMLElement;
  }

  /**
   * Get the command palette input node.
   *
   * #### Notes
   * Modifying this node directly can lead to undefined behavior.
   *
   * This is a read-only property.
   */
  get inputNode(): HTMLInputElement {
    return this.node.getElementsByTagName('input')[0] as HTMLInputElement;
  }

  /**
   * Construct a new command palette.
   *
   * @param commandRegistry - A command registry instance
   */
  constructor(commandRegistry: ICommandRegistry, shortcuts: IShortcutManager) {
    super();
    this.addClass(PALETTE_CLASS);
    this._commandRegistry = commandRegistry;
<<<<<<< HEAD
    this._shortcutManager = shortcuts;

    commandRegistry.commandAdded.connect(this._onCommandUpdate, this);
    commandRegistry.commandRemoved.connect(this._onCommandUpdate, this);
    commandRegistry.commandChanged.connect(this._onCommandUpdate, this);
=======
    commandRegistry.commandsAdded.connect(this._onCommandsUpdated, this);
    commandRegistry.commandsRemoved.connect(this._onCommandsUpdated, this);
>>>>>>> d5e532d3
  }

  /**
   * Dispose of the resources held by the command palette.
   */
  dispose(): void {
    let commandRegistry = this._commandRegistry;
    commandRegistry.commandsAdded.disconnect(this._onCommandsUpdated, this);
    commandRegistry.commandsRemoved.disconnect(this._onCommandsUpdated, this);
    this._sections.length = 0;
    this._buffer.length = 0;
    this._registry = null;
    super.dispose();
  }

  /**
   * Add new sections with heading titles and command items to the palette.
   *
   * @param sections - An array of sections to be added to the palette
   *
   * @returns An `IDisposable` to remove the added items from the palette
   */
  add(sections: ICommandPaletteSection[]): IDisposable {
    let text: string;
    let sectionIndex: number;
    let itemIndex: number;
    let registrationID: string;
    let registrations: string[] = [];
    let item: ICommandPaletteItem;
    for (let section of sections) {
      text = section.text;
      sectionIndex = arrays.findIndex(this._sections, s => {
        return s.text === text;
      });
      if (sectionIndex === -1) {
        // If a section with this header does not exist, add a new section.
        let ids = this._addSection(section);
        Array.prototype.push.apply(registrations, ids);
      } else {
        // If a section exists with this header, amend it.
        let ids = this._amendSection(section.items, sectionIndex);
        Array.prototype.push.apply(registrations, ids);
      }
    }
    this._bufferAllItems();
    return new DisposableDelegate(() => {
      registrations.forEach(id => { this._removeItem(id); });
      this._bufferAllItems();
    });

  }

  /**
   * Handle the DOM events for the command palette.
   *
   * @param event - The DOM event sent to the command palette.
   *
   * #### Notes
   * This method implements the DOM `EventListener` interface and is
   * called in response to events on the command palette's DOM node. It should
   * not be called directly by user code.
   */
  handleEvent(event: Event): void {
    switch (event.type) {
    case 'click':
      this._evtClick(event as MouseEvent);
      break;
    case 'keydown':
      this._evtKeyDown(event as KeyboardEvent);
      break;
    case 'mousemove':
      this._evtMouseMove(event as MouseEvent);
      break;
    case 'mouseleave':
      this._evtMouseLeave(event as MouseEvent);
      break;
    }
  }

  /**
   * Search for a specific query string among command titles and captions.
   *
   * @param query - The query string
   */
  search(query: string): void {
    let searchableItems = this._sections.reduce((acc, val) => {
      val.items.forEach(id => {
        let title = this._registry[id].item.title;
        let caption = this._registry[id].item.caption;
        acc.push({ id, title, caption });
      });
      return acc;
    }, [] as ICommandSearchItem[]);
    matcher.search(query, searchableItems).then(results => {
      this._bufferSearchResults(results);
    });
  }

  /**
   * A message handler invoked on a `'after-attach'` message.
   */
  protected onAfterAttach(msg: Message): void {
    this.node.addEventListener('click', this);
    this.node.addEventListener('keydown', this);
    this.node.addEventListener('mousemove', this);
    this.contentNode.addEventListener('mouseleave', this);
  }

  /**
   * A message handler invoked on a `'before-detach'` message.
   */
  protected onBeforeDetach(msg: Message): void {
    this.node.removeEventListener('click', this);
    this.node.removeEventListener('keydown', this);
    this.node.removeEventListener('mousemove', this);
    this.contentNode.removeEventListener('mouseleave', this);
  }

  /**
   * A handler invoked on an `'after-show'` message.
   */
  protected onAfterShow(msg: Message): void {
    this.inputNode.focus();
  }

  /**
   * A handler invoked on an `'update-request'` message.
   */
  protected onUpdateRequest(msg: Message): void {
    // Clear the node.
    this.contentNode.textContent = '';
    // Ask the command registry about each palette commmand.
    Object.keys(this._registry).forEach(registrationID => {
      let priv = this._registry[registrationID];
      let command = this._commandRegistry.get(priv.item.id);
      priv.disabled = !command || !command.isEnabled(priv.item.args);
    });
    // Render the buffer.
    this._buffer.forEach(section => this._renderSection(section));
    // Activate the first result if search result.
    if (this._searchResult) {
      // Reset the flag.
      this._searchResult = false;
      this._activateFirst();
    }
  }

  /**
   * Activate the next command in the given direction.
   *
   * @param direction - The scroll direction.
   */
  private _activate(direction: ScrollDirection): void {
    let active = this._findActive();
    if (!active) {
      if (direction === ScrollDirection.Down) return this._activateFirst();
      if (direction === ScrollDirection.Up) return this._activateLast();
    }
    let registrations = this._buffer.map(section => section.items)
      .reduce((acc, val) => { return acc.concat(val); }, [] as string[]);
    let current = registrations.indexOf(active.getAttribute(REGISTRATION_ID));
    let newActive: number;
    if (direction === ScrollDirection.Up) {
      newActive = current > 0 ? current - 1 : registrations.length - 1;
    } else {
      newActive = current < registrations.length - 1 ? current + 1 : 0;
    }
    while (newActive !== current) {
      if (!this._registry[registrations[newActive]].disabled) break;
      if (direction === ScrollDirection.Up) {
        newActive = newActive > 0 ? newActive - 1 : registrations.length - 1;
      } else {
        newActive = newActive < registrations.length - 1 ? newActive + 1 : 0;
      }
    }
    if (newActive === 0) return this._activateFirst();
    let selector = `[${REGISTRATION_ID}="${registrations[newActive]}"]`;
    let target = this.node.querySelector(selector) as HTMLElement;
    let scrollIntoView = scrollTest(this.contentNode, target);
    let alignToTop = direction === ScrollDirection.Up;
    this._activateNode(target, scrollIntoView, alignToTop);
  }

  /**
   * Activate the first command.
   */
  private _activateFirst(): void {
    // Query the DOM for items that are not disabled.
    let selector = `.${COMMAND_CLASS}:not(.${DISABLED_CLASS})`;
    let nodes = this.node.querySelectorAll(selector);
    // If the palette contains enabled items, activate the first.
    if (nodes.length) {
      // Scroll all the way to the top of the content node.
      this.contentNode.scrollTop = 0;
      let target = nodes[0] as HTMLElement;
      // Test if the first enabled item is visible.
      let scrollIntoView = scrollTest(this.contentNode, target);
      let alignToTop = true;
      this._activateNode(target, scrollIntoView, alignToTop);
    }
  }

  /**
   * Activate the last command.
   */
  private _activateLast(): void {
    // Query the DOM for items that are not disabled.
    let selector = `.${COMMAND_CLASS}:not(.${DISABLED_CLASS})`;
    let nodes = this.node.querySelectorAll(selector);
    // If the palette contains enabled items, activate the last.
    if (nodes.length) {
      let target = nodes[nodes.length - 1] as HTMLElement;
      let scrollIntoView = scrollTest(this.contentNode, target);
      let alignToTop = false;
      this._activateNode(target, scrollIntoView, alignToTop);
    }
  }

  /**
   * Activate a specific command and optionally scroll it into view.
   *
   * @param target - The node that is being activated.
   *
   * @param scrollIntoView - A flag indicating whether to scroll to the node.
   *
   * @param alignToTop - A flag indicating whether to align scroll to top.
   */
  private _activateNode(target: HTMLElement, scrollIntoView?: boolean, alignToTop?: boolean): void {
    let active = this._findActive();
    if (target === active) return;
    if (active) this._deactivate();
    target.classList.add(ACTIVE_CLASS);
    if (scrollIntoView) target.scrollIntoView(alignToTop);
  }

  /**
   * Add a new section to the palette's registry and return registration IDs.
   *
   * @param section - The section being added to the command palette.
   */
  private _addSection(section: ICommandPaletteSection): string[] {
    let registrations: string[] = [];
    let registrationID: string;
    let privSection = {
      text: section.text,
      items: []
    } as ICommandPaletteSectionPrivate;
    for (let item of section.items) {
      registrationID = `palette-${++commandID}`;
      this._registry[registrationID] = { disabled: false, item: item };
      registrations.push(registrationID);
      privSection.items.push(registrationID);
    }
    this._sections.push(privSection);
    return registrations;
  }

  /**
   * Amend a section in the palette's registry and return registration IDs.
   *
   * @param section - The section being folded into the command palette.
   *
   * @param sectionIndex - The index of the existing section being merged.
   */
  private _amendSection(items: ICommandPaletteItem[], sectionIndex: number): string[] {
    let registrations: string[] = [];
    let registrationID: string;
    let item: ICommandPaletteItem;
    let itemIndex: number;
    for (item of items) {
      let existingItems = this._sections[sectionIndex].items;
      itemIndex = arrays.findIndex(existingItems, registrationID => {
        return this._registry[registrationID].item === item;
      });
      if (itemIndex !== -1) continue;
      registrationID = `palette-${++commandID}`;
      this._registry[registrationID] = { disabled: false, item: item };
      existingItems.push(registrationID);
      registrations.push(registrationID);
    }
    return registrations;
  }

  /**
   * Set the buffer to all registered items.
   */
  private _bufferAllItems(): void {
    // Filter out any sections that are empty.
    this._sections = this._sections.filter(section => !!section.items.length);
    this._sort();
    this._buffer = this._sections;
    this.update();
  }

  /**
   * Set the buffer to search results.
   *
   * @param items - The search results to be buffered.
   */
  private _bufferSearchResults(items: ICommandMatchResult[]): void {
    let headings = this._sections.reduce((acc, section) => {
      section.items.forEach(id => acc[id] = section.text);
      return acc;
    }, Object.create(null) as { [id: string]: string });
    let sections = items.reduce((acc, val, idx) => {
      let heading = headings[val.id];
      if (!idx) {
        acc.push({ text: heading, items: [val.id] });
        return acc;
      }
      if (acc[acc.length - 1].text === heading) {
        // Add to the last group.
        acc[acc.length - 1].items.push(val.id);
      } else {
        // Create a new group.
        acc.push({ text: heading, items: [val.id] });
      }
      return acc;
    }, [] as ICommandPaletteSectionPrivate[]);
    // If there are search results, set the search flag used for activation.
    if (sections.length) this._searchResult = true;
    this._buffer = sections;
    this.update();
  }

  /**
   * Deactivate (i.e. deselect) all palette item.
   */
  private _deactivate(): void {
    let selector = `.${COMMAND_CLASS}.${ACTIVE_CLASS}`;
    let nodes = this.node.querySelectorAll(selector);
    for (let i = 0; i < nodes.length; ++i) {
      nodes[i].classList.remove(ACTIVE_CLASS);
    }
  }

  /**
   * Handle the `'click'` event for the command palette.
   */
  private _evtClick(event: MouseEvent): void {
    let { altKey, ctrlKey, metaKey, shiftKey } = event;
    if (event.button !== 0 || altKey || ctrlKey || metaKey || shiftKey) return;
    event.stopPropagation();
    event.preventDefault();
    let target = event.target as HTMLElement;
    while (!target.hasAttribute(REGISTRATION_ID)) {
      if (target === this.node as HTMLElement) return;
      target = target.parentElement;
    }
    let priv = this._registry[target.getAttribute(REGISTRATION_ID)];
    if (priv.disabled) return;
    safeExecute(this._commandRegistry.get(priv.item.id), priv.item.args);
  }

  /**
   * Handle the `'keydown'` event for the command palette.
   */
  private _evtKeyDown(event: KeyboardEvent): void {
    let { altKey, ctrlKey, metaKey, keyCode } = event;
    if (!FN_KEYS.hasOwnProperty(`${keyCode}`)) {
      let input = this.inputNode;
      let oldValue = input.value;
      requestAnimationFrame(() => {
        let newValue = input.value;
        if (newValue === '') return this._bufferAllItems();
        if (newValue !== oldValue) return this.search(newValue);
      });
      return;
    }
    // Ignore system keyboard shortcuts.
    if (altKey || ctrlKey || metaKey) return;
    // If escape key is pressed and nothing is active, allow propagation.
    if (keyCode === ESCAPE) {
      if (!this._findActive()) return;
      event.preventDefault();
      event.stopPropagation();
      return this._deactivate();
    }
    event.preventDefault();
    event.stopPropagation();
    if (keyCode === UP_ARROW) return this._activate(ScrollDirection.Up);
    if (keyCode === DOWN_ARROW) return this._activate(ScrollDirection.Down);
    if (keyCode === ENTER) {
      let active = this._findActive();
      if (!active) return;
      let priv = this._registry[active.getAttribute(REGISTRATION_ID)];
      safeExecute(this._commandRegistry.get(priv.item.id), priv.item.args);
      this._deactivate();
      return;
    }
  }

  /**
   * Handle the `'mouseleave'` event for the command palette.
   */
  private _evtMouseLeave(event: MouseEvent): void {
    this._deactivate();
  }

  /**
   * Handle the `'mousemove'` event for the command palette.
   */
  private _evtMouseMove(event: MouseEvent): void {
    let target = event.target as HTMLElement;
    while (!target.hasAttribute(REGISTRATION_ID)) {
      if (target === this.node as HTMLElement) return this._deactivate();
      target = target.parentElement;
    }
    let priv = this._registry[target.getAttribute(REGISTRATION_ID)];
    if (priv.disabled) {
      this._deactivate();
    } else {
      this._activateNode(target);
    }
  }

  /**
   * Find the currently selected command.
   */
  private _findActive(): HTMLElement {
    let selector = `.${COMMAND_CLASS}.${ACTIVE_CLASS}`;
    return this.node.querySelector(selector) as HTMLElement;
  }

  /**
   * A handler for command registry additions and removals.
   *
   * @param sender - The command registry instance that signaled a change.
   *
   * @param ids - The command IDs that were added/removed.
   */
  private _onCommandsUpdated(sender: ICommandRegistry, ids: string[]): void {
    let commandIDs = ids.reduce((acc, val) => {
      acc[val] = null;
      return acc;
    }, Object.create(null) as { [id: string]: void });
    let staleRegistry = Object.keys(this._registry).some(registrationID => {
      return this._registry[registrationID].item.id in commandIDs;
    });
    if (staleRegistry) this.update();
  }

  /**
<<<<<<< HEAD
   * Convert an `ICommandPaletteItem` to an `ICommandPaletteItemPrivate`.
   *
   * @param item - The item being converted.
   *
   * @returns an `ICommandPaletteItemPrivate`
   */
  private _privatize(item: ICommandPaletteItem): ICommandPaletteItemPrivate {
    // By default, until the registry is checked, all added items work.
    let disabled = false;
    let shortcut = '';
    if (this._commandRegistry.get(item.id)) {
      let sequences = this._shortcutManager.getSequencesForId(item.id);
      if (sequences.length >= 1) {
        shortcut = sequences[0].map(s => s.replace(/\s/g, '-')).join(' ');
      }
    }
    item.shortcut = shortcut;
    return { disabled, item };
  }

  /**
=======
>>>>>>> d5e532d3
   * Remove a registered item from the registry and from the sections.
   *
   * @param registrationID - The internal ID of the item being removed.
   */
  private _removeItem(registrationID: string): void {
    for (let section of this._sections) {
      for (let id of section.items) {
        if (id === registrationID) {
          delete this._registry[id];
          arrays.remove(section.items, id);
          return;
        }
      }
    }
  }

  /**
   * Render a section and its commands.
   *
   * @param privSection - The palette section being rendered.
   */
  private _renderSection(privSection: ICommandPaletteSectionPrivate): void {
    let constructor = this.constructor as typeof CommandPalette;
    let section: ICommandPaletteSection = { text: privSection.text, items: [] };
    let registrations: string[] = [];
    let disableds: boolean[] = [];
    privSection.items.forEach(registrationID => {
      let priv = this._registry[registrationID];
      section.items.push(priv.item);
      disableds.push(priv.disabled);
      registrations.push(registrationID);
    });
    let fragment = constructor.createSectionFragment(section);
    let nodes = fragment.querySelectorAll(`.${COMMAND_CLASS}`);
    // Update new command nodes with registrationID and disabled state.
    for (let i = 0; i < nodes.length; ++i) {
      nodes[i].setAttribute(REGISTRATION_ID, registrations[i]);
      if (disableds[i]) nodes[i].classList.add(DISABLED_CLASS);
    }
    this.contentNode.appendChild(fragment);
  }

  /**
   * Sort the sections by title and their commands by title.
   */
  private _sort(): void {
    this._sections.sort((a, b) => { return a.text.localeCompare(b.text); });
    this._sections.forEach(section => section.items.sort((a, b) => {
      let titleA = this._registry[a].item.title;
      let titleB = this._registry[b].item.title;
      return titleA.localeCompare(titleB);
    }));
  }

  private _buffer: ICommandPaletteSectionPrivate[] = [];
  private _commandRegistry: ICommandRegistry = null;
  private _shortcutManager: IShortcutManager = null;
  private _sections: ICommandPaletteSectionPrivate[] = [];
  private _searchResult: boolean = false;
  private _registry: {
    [id: string]: ICommandPaletteItemPrivate;
  } = Object.create(null);
}<|MERGE_RESOLUTION|>--- conflicted
+++ resolved
@@ -360,16 +360,11 @@
     super();
     this.addClass(PALETTE_CLASS);
     this._commandRegistry = commandRegistry;
-<<<<<<< HEAD
     this._shortcutManager = shortcuts;
 
-    commandRegistry.commandAdded.connect(this._onCommandUpdate, this);
-    commandRegistry.commandRemoved.connect(this._onCommandUpdate, this);
-    commandRegistry.commandChanged.connect(this._onCommandUpdate, this);
-=======
     commandRegistry.commandsAdded.connect(this._onCommandsUpdated, this);
     commandRegistry.commandsRemoved.connect(this._onCommandsUpdated, this);
->>>>>>> d5e532d3
+
   }
 
   /**
@@ -813,30 +808,6 @@
   }
 
   /**
-<<<<<<< HEAD
-   * Convert an `ICommandPaletteItem` to an `ICommandPaletteItemPrivate`.
-   *
-   * @param item - The item being converted.
-   *
-   * @returns an `ICommandPaletteItemPrivate`
-   */
-  private _privatize(item: ICommandPaletteItem): ICommandPaletteItemPrivate {
-    // By default, until the registry is checked, all added items work.
-    let disabled = false;
-    let shortcut = '';
-    if (this._commandRegistry.get(item.id)) {
-      let sequences = this._shortcutManager.getSequencesForId(item.id);
-      if (sequences.length >= 1) {
-        shortcut = sequences[0].map(s => s.replace(/\s/g, '-')).join(' ');
-      }
-    }
-    item.shortcut = shortcut;
-    return { disabled, item };
-  }
-
-  /**
-=======
->>>>>>> d5e532d3
    * Remove a registered item from the registry and from the sections.
    *
    * @param registrationID - The internal ID of the item being removed.
@@ -865,6 +836,7 @@
     let disableds: boolean[] = [];
     privSection.items.forEach(registrationID => {
       let priv = this._registry[registrationID];
+      priv.item.shortcut = this._shortcutForItem(priv.item.id, priv.item.args);
       section.items.push(priv.item);
       disableds.push(priv.disabled);
       registrations.push(registrationID);
@@ -880,6 +852,22 @@
   }
 
   /**
+   * Get the shortcut for an item.
+   *
+   * @param id - The command id.
+   *
+   * @param args - The command arguments.
+   */
+  private _shortcutForItem(id: string, args: any): string {
+    let shortcut = '';
+    let sequences = this._shortcutManager.getSequences(id, args);
+    if (sequences && sequences.length > 0) {
+      shortcut = sequences[0].map(s => s.replace(/\s/g, '-')).join(' ');
+    }
+    return shortcut;
+  }
+
+  /**
    * Sort the sections by title and their commands by title.
    */
   private _sort(): void {
