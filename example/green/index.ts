/*-----------------------------------------------------------------------------
| Copyright (c) 2014-2016, PhosphorJS Contributors
|
| Distributed under the terms of the BSD 3-Clause License.
|
| The full license is in the file LICENSE, distributed with this software.
|----------------------------------------------------------------------------*/
'use strict';

import {
  IAppShell, ICommandPalette, ICommandRegistry, IShortcutManager
} from 'phosphide';

import {
  SimpleCommand
} from 'phosphor-command';

import {
  Container
} from 'phosphor-di';

import {
  IDisposable
} from 'phosphor-disposable';

import {
  Widget
} from 'phosphor-widget';


export
function resolve(container: Container): Promise<void> {
  return container.resolve(GreenHandler).then(handler => { handler.run(); });
}


function createCommand(): SimpleCommand {
  return new SimpleCommand({
    handler: (message: string) => { console.log(`COMMAND: ${message}`); }
  });
}


class GreenHandler {

  static requires = [IAppShell, ICommandPalette, ICommandRegistry, IShortcutManager];

  static create(shell: IAppShell, palette: ICommandPalette, registry: ICommandRegistry, shortcuts: IShortcutManager): GreenHandler {
    return new GreenHandler(shell, palette, registry, shortcuts);
  }

  constructor(shell: IAppShell, palette: ICommandPalette, registry: ICommandRegistry, shortcuts: IShortcutManager) {
    this._shell = shell;
    this._palette = palette;
    this._registry = registry;
    this._shortcuts = shortcuts;
  }

  run(): void {
    let widget = new Widget();
    widget.addClass('green-content');
    widget.title.text = 'Green';
    this._shell.addToRightArea(widget, { rank: 40 });
<<<<<<< HEAD
    let category = 'Green';
    let registryItems = [
      { id: 'demo:colors:green-0', command: createCommand() },
=======
    let commandId = 'demo:colors:green-0';
    let command = createCommand();

    this._registry.add([
      { id: commandId, command: command },
>>>>>>> d8815863
      { id: 'demo:colors:green-1', command: createCommand() },
      { id: 'demo:colors:green-2', command: createCommand() },
      { id: 'demo:colors:green-3', command: createCommand() },
      { id: 'demo:colors:green-4', command: createCommand() },
      { id: 'demo:colors:green-5', command: createCommand() }
<<<<<<< HEAD
    ];
    let paletteItems = [
      { id: 'demo:colors:green-0', args: 'Green is best!' },
      { id: 'demo:colors:green-1', args: 'Green number one' },
      { id: 'demo:colors:green-2', args: 'Green number two' },
      { id: 'demo:colors:green-3', args: 'Green number three' },
      { id: 'demo:colors:green-4', args: 'Green number four' },
      { id: 'demo:colors:green-5', args: 'Green number five' }
    ];
    registryItems.forEach((item, idx) => {
      let title = item.id.split(':').pop().split('-')
        .map(token => token[0].toLocaleUpperCase() + token.substr(1)).join(' ');
      item.command.setCategory(category);
      item.command.setText(title);
      item.command.setCaption(paletteItems[idx].args);
    });
    registryItems[0].command.setText('Green main');
    registryItems[0].command.setCategory('All colors');
    // Test blank command text
    registryItems[2].command.setText('');
    registryItems[3].command.setText('');
    this._registry.add(registryItems);
    this._palette.add(paletteItems);
=======
    ]);

    this._shortcuts.add([
      {
        sequence: ['Ctrl G'],
        selector: '*',
        command: commandId,
        args: 'Green is best!'
      }
    ]);

    this._palette.add([
      {
        text: 'All colors',
        items: [
          {
            id: 'demo:colors:green-0',
            title: 'Green',
            caption: 'Green is best!',
            args: 'Green is best!'
          }
        ]
      },
      {
        text: 'Green',
        items: [
          {
            id: 'demo:colors:green-1',
            title: 'Green #1',
            caption: 'Green number one',
            args: 'Green is best!'
          },
          {
            id: 'demo:colors:green-2',
            title: 'Green #2',
            caption: 'Green number two',
            args: 'Green number two'
          },
          {
            id: 'demo:colors:green-3',
            title: 'Green #3',
            caption: 'Green number three',
            args: 'Green number three'
          },
          {
            id: 'demo:colors:green-4',
            title: 'Green #4',
            caption: 'Green number four',
            args: 'Green number four'
          },
          {
            id: 'demo:colors:green-5',
            title: 'Green #5',
            caption: 'Green number five',
            args: 'Green number five'
          }
        ]
      }
    ]);
>>>>>>> d8815863
  }

  private _commandDisposable: IDisposable;
  private _shell: IAppShell;
  private _palette: ICommandPalette;
  private _registry: ICommandRegistry;
  private _shortcuts: IShortcutManager;
}<|MERGE_RESOLUTION|>--- conflicted
+++ resolved
@@ -61,107 +61,82 @@
     widget.addClass('green-content');
     widget.title.text = 'Green';
     this._shell.addToRightArea(widget, { rank: 40 });
-<<<<<<< HEAD
-    let category = 'Green';
     let registryItems = [
-      { id: 'demo:colors:green-0', command: createCommand() },
-=======
-    let commandId = 'demo:colors:green-0';
-    let command = createCommand();
-
-    this._registry.add([
-      { id: commandId, command: command },
->>>>>>> d8815863
-      { id: 'demo:colors:green-1', command: createCommand() },
-      { id: 'demo:colors:green-2', command: createCommand() },
-      { id: 'demo:colors:green-3', command: createCommand() },
-      { id: 'demo:colors:green-4', command: createCommand() },
-      { id: 'demo:colors:green-5', command: createCommand() }
-<<<<<<< HEAD
+      {
+        id: `demo:colors:${widget.title.text.toLowerCase()}-0`,
+        command: createCommand()
+      },
+      {
+        id: `demo:colors:${widget.title.text.toLowerCase()}-1`,
+        command: createCommand()
+      },
+      {
+        id: `demo:colors:${widget.title.text.toLowerCase()}-2`,
+        command: createCommand()
+      },
+      {
+        id: `demo:colors:${widget.title.text.toLowerCase()}-3`,
+        command: createCommand()
+      },
+      {
+        id: `demo:colors:${widget.title.text.toLowerCase()}-4`,
+        command: createCommand()
+      },
+      {
+        id: `demo:colors:${widget.title.text.toLowerCase()}-5`,
+        command: createCommand()
+      }
     ];
     let paletteItems = [
-      { id: 'demo:colors:green-0', args: 'Green is best!' },
-      { id: 'demo:colors:green-1', args: 'Green number one' },
-      { id: 'demo:colors:green-2', args: 'Green number two' },
-      { id: 'demo:colors:green-3', args: 'Green number three' },
-      { id: 'demo:colors:green-4', args: 'Green number four' },
-      { id: 'demo:colors:green-5', args: 'Green number five' }
+      {
+        id: `demo:colors:${widget.title.text.toLowerCase()}-0`,
+        args: `${widget.title.text} is best!`
+      },
+      {
+        id: `demo:colors:${widget.title.text.toLowerCase()}-1`,
+        args: `${widget.title.text} number one`
+      },
+      {
+        id: `demo:colors:${widget.title.text.toLowerCase()}-2`,
+        args: `${widget.title.text} number two`
+      },
+      {
+        id: `demo:colors:${widget.title.text.toLowerCase()}-3`,
+        args: `${widget.title.text} number three`
+      },
+      {
+        id: `demo:colors:${widget.title.text.toLowerCase()}-4`,
+        args: `${widget.title.text} number four`
+      },
+      {
+        id: `demo:colors:${widget.title.text.toLowerCase()}-5`,
+        args: `${widget.title.text} number five`
+      }
     ];
     registryItems.forEach((item, idx) => {
-      let title = item.id.split(':').pop().split('-')
-        .map(token => token[0].toLocaleUpperCase() + token.substr(1)).join(' ');
-      item.command.setCategory(category);
+      let title = `${widget.title.text} ${idx}`;
+      item.command.setCategory(widget.title.text);
       item.command.setText(title);
       item.command.setCaption(paletteItems[idx].args);
     });
-    registryItems[0].command.setText('Green main');
+    registryItems[0].command.setText(`${widget.title.text} main`);
     registryItems[0].command.setCategory('All colors');
-    // Test blank command text
-    registryItems[2].command.setText('');
-    registryItems[3].command.setText('');
+    // Test disabled commands.
+    registryItems[1].command.setEnabled(false);
+    registryItems[5].command.setEnabled(false);
+    // Add commands to registry.
     this._registry.add(registryItems);
-    this._palette.add(paletteItems);
-=======
-    ]);
-
+    // Add shortcuts to shortcut manager.
     this._shortcuts.add([
       {
         sequence: ['Ctrl G'],
         selector: '*',
-        command: commandId,
-        args: 'Green is best!'
+        command: paletteItems[0].id,
+        args: paletteItems[0].args
       }
     ]);
-
-    this._palette.add([
-      {
-        text: 'All colors',
-        items: [
-          {
-            id: 'demo:colors:green-0',
-            title: 'Green',
-            caption: 'Green is best!',
-            args: 'Green is best!'
-          }
-        ]
-      },
-      {
-        text: 'Green',
-        items: [
-          {
-            id: 'demo:colors:green-1',
-            title: 'Green #1',
-            caption: 'Green number one',
-            args: 'Green is best!'
-          },
-          {
-            id: 'demo:colors:green-2',
-            title: 'Green #2',
-            caption: 'Green number two',
-            args: 'Green number two'
-          },
-          {
-            id: 'demo:colors:green-3',
-            title: 'Green #3',
-            caption: 'Green number three',
-            args: 'Green number three'
-          },
-          {
-            id: 'demo:colors:green-4',
-            title: 'Green #4',
-            caption: 'Green number four',
-            args: 'Green number four'
-          },
-          {
-            id: 'demo:colors:green-5',
-            title: 'Green #5',
-            caption: 'Green number five',
-            args: 'Green number five'
-          }
-        ]
-      }
-    ]);
->>>>>>> d8815863
+    // Add commands to palette.
+    this._palette.add(paletteItems);
   }
 
   private _commandDisposable: IDisposable;
