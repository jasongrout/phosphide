--- conflicted
+++ resolved
@@ -61,106 +61,79 @@
     widget.addClass('blue-content');
     widget.title.text = 'Blue';
     this._shell.addToLeftArea(widget, { rank: 10 });
-<<<<<<< HEAD
-    let category = 'Blue';
     let registryItems = [
-      { id: 'demo:colors:blue-0', command: createCommand() },
-      { id: 'demo:colors:blue-1', command: createCommand() },
-      { id: 'demo:colors:blue-2', command: createCommand() },
-      { id: 'demo:colors:blue-3', command: createCommand() },
-      { id: 'demo:colors:blue-4', command: createCommand() },
-      { id: 'demo:colors:blue-5', command: createCommand() }
+      {
+        id: `demo:colors:${widget.title.text.toLowerCase()}-0`,
+        command: createCommand()
+      },
+      {
+        id: `demo:colors:${widget.title.text.toLowerCase()}-1`,
+        command: createCommand()
+      },
+      {
+        id: `demo:colors:${widget.title.text.toLowerCase()}-2`,
+        command: createCommand()
+      },
+      {
+        id: `demo:colors:${widget.title.text.toLowerCase()}-3`,
+        command: createCommand()
+      },
+      {
+        id: `demo:colors:${widget.title.text.toLowerCase()}-4`,
+        command: createCommand()
+      },
+      {
+        id: `demo:colors:${widget.title.text.toLowerCase()}-5`,
+        command: createCommand()
+      }
     ];
     let paletteItems = [
-      { id: 'demo:colors:blue-0', args: 'Blue is best!' },
-      { id: 'demo:colors:blue-1', args: 'Blue number one' },
-      { id: 'demo:colors:blue-2', args: 'Blue number two' },
-      { id: 'demo:colors:blue-3', args: 'Blue number three' },
-      { id: 'demo:colors:blue-4', args: 'Blue number four' },
-      { id: 'demo:colors:blue-5', args: 'Blue number five' }
+      {
+        id: `demo:colors:${widget.title.text.toLowerCase()}-0`,
+        args: `${widget.title.text} is best!`
+      },
+      {
+        id: `demo:colors:${widget.title.text.toLowerCase()}-1`,
+        args: `${widget.title.text} number one`
+      },
+      {
+        id: `demo:colors:${widget.title.text.toLowerCase()}-2`,
+        args: `${widget.title.text} number two`
+      },
+      {
+        id: `demo:colors:${widget.title.text.toLowerCase()}-3`,
+        args: `${widget.title.text} number three`
+      },
+      {
+        id: `demo:colors:${widget.title.text.toLowerCase()}-4`,
+        args: `${widget.title.text} number four`
+      },
+      {
+        id: `demo:colors:${widget.title.text.toLowerCase()}-5`,
+        args: `${widget.title.text} number five`
+      }
     ];
     registryItems.forEach((item, idx) => {
-      let title = item.id.split(':').pop().split('-')
-        .map(token => token[0].toLocaleUpperCase() + token.substr(1)).join(' ');
-      item.command.setCategory(category);
+      let title = `${widget.title.text} ${idx}`;
+      item.command.setCategory(widget.title.text);
       item.command.setText(title);
       item.command.setCaption(paletteItems[idx].args);
     });
-    registryItems[0].command.setText('Blue main');
+    registryItems[0].command.setText(`${widget.title.text} main`);
     registryItems[0].command.setCategory('All colors');
+    // Add commands to registry.
     this._registry.add(registryItems);
-    this._palette.add(paletteItems);
-=======
-
-    let id = 'demo:colors:blue-0';
-    let command = new SimpleCommand({
-      handler: (message: string) => { console.log(`COMMAND: ${message}`); }
-    });
-    this._registry.add([{ id, command }]);
-
+    // Add shortcuts to shortcut manager.
     this._shortcuts.add([
       {
         sequence: ['Ctrl B'],
         selector: '*',
-        command: id,
-        args: 'Blue is best!'
+        command: paletteItems[0].id,
+        args: paletteItems[0].args
       }
     ]);
-
-    this._palette.add([
-      {
-        text: 'All colors',
-        items: [
-          {
-            id: 'demo:colors:blue-0',
-            title: 'Blue',
-            caption: 'Blue is best!',
-            args: 'Blue is best!'
-          }
-        ]
-      },
-      {
-        text: 'Blue',
-        items: [
-          {
-            id: 'demo:colors:blue-foo',
-            title: 'Blue #0',
-            caption: 'Unregistered blue'
-          },
-          {
-            id: 'demo:colors:blue-0',
-            title: 'Blue #1',
-            args: 'Blue number one'
-          },
-          {
-            id: 'demo:colors:blue-0',
-            title: 'Blue #2',
-            caption: 'Blue number two',
-            args: 'Blue number two'
-          },
-          {
-            id: 'demo:colors:blue-0',
-            title: 'Blue three is a very very very long title',
-            caption: 'Blue number three has an extra long, long, long' +
-              ' caption, too.',
-            args: 'Blue number three'
-          },
-          {
-            id: 'demo:colors:blue-0',
-            title: 'Blue #4',
-            caption: 'Blue number four',
-            args: 'Blue number four'
-          },
-          {
-            id: 'demo:colors:blue-0',
-            title: 'Blue #5',
-            caption: 'Blue number five',
-            args: 'Blue number five'
-          }
-        ]
-      }
-    ]);
->>>>>>> d8815863
+    // Add commands to palette.
+    this._palette.add(paletteItems);
   }
 
   private _commandDisposable: IDisposable;
